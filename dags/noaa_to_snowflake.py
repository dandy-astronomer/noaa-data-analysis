from airflow.decorators import dag, task
from datetime import datetime
import requests
import pandas as pd
import logging

# Station IDs - San Diego (9410230) and San Francisco (9414290)
NOAA_STATIONS = ["9410230", "9414290"]

<<<<<<< HEAD
=======
# comment update
>>>>>>> 71f2504d

# Data products to collect
NOAA_PRODUCTS = [
    "water_temperature",
    "wind",
    "water_level",
    "air_temperature",
    "conductivity"
]

# Base NOAA API URL
NOAA_BASE_URL = "https://api.tidesandcurrents.noaa.gov/api/prod/datagetter"

@dag(schedule="@daily", start_date=datetime(2024, 1, 1), catchup=False, tags=["noaa", "demo"])
def noaa_demo_dag():

    @task
    def fetch_data():
        all_data = []

        for station in NOAA_STATIONS:
            station_data = []
            for product in NOAA_PRODUCTS:
                api_url = f"{NOAA_BASE_URL}?product={product}&station={station}&range=24&interval=h&datum=MLLW&units=english&time_zone=gmt&format=json"
                response = requests.get(api_url)
                response.raise_for_status()
                data = response.json()

                if "data" in data:
                    for record in data["data"]:
                        record["station"] = station
                        record["product"] = product
                    station_data.extend(data["data"])

            all_data.extend(station_data)

        return all_data

    @task
    def transform_data(raw_data):
        df = pd.DataFrame(raw_data)
        df.rename(columns={"t": "timestamp", "v": "value"}, inplace=True)
        df["timestamp"] = pd.to_datetime(df["timestamp"]).dt.strftime("%Y-%m-%dT%H:%M:%S")

        def transform_values(row):
            product = row["product"]
            value = row["value"]

            if product == "water_temperature":
                row["water_temp"] = value
            elif product == "air_temperature":
                row["air_temp"] = value
            elif product == "water_level":
                row["water_level"] = value
            elif product == "conductivity":
                row["salinity"] = value
            elif product == "wind":
                row["wind_speed"] = row.get("s", None)
                row["wind_direction"] = row.get("d", None)

            return row

        df = df.apply(transform_values, axis=1)
        columns_to_keep = ["timestamp", "station", "water_temp", "air_temp", "water_level", "salinity", "wind_speed", "wind_direction"]
        df = df[[col for col in columns_to_keep if col in df.columns]]

        return df.to_dict(orient="records")

    @task
    def log_data_summary(clean_data):
        logger = logging.getLogger("airflow.task")
        total = len(clean_data)
        stations = set([rec["station"] for rec in clean_data if "station" in rec])
        logger.info(f"✅ NOAA data processing complete.")
        logger.info(f"Total records: {total}")
        logger.info(f"Stations: {', '.join(stations)}")
        sample = clean_data[0] if clean_data else {}
        logger.info(f"Sample record: {sample}")

    raw = fetch_data()
    clean = transform_data(raw)
    log_data_summary(clean)

dag_instance = noaa_demo_dag()<|MERGE_RESOLUTION|>--- conflicted
+++ resolved
@@ -7,10 +7,7 @@
 # Station IDs - San Diego (9410230) and San Francisco (9414290)
 NOAA_STATIONS = ["9410230", "9414290"]
 
-<<<<<<< HEAD
-=======
 # comment update
->>>>>>> 71f2504d
 
 # Data products to collect
 NOAA_PRODUCTS = [
